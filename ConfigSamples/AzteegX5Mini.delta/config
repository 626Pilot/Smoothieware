--- conflicted
+++ resolved
@@ -159,20 +159,6 @@
 extruder_en_pin                              0.4              # Pin for extruder enable signal
 delta_current                                1.6              # Extruder stepper motor current (Kysan NEMA17s are rated 1.2A)
 
-<<<<<<< HEAD
-=======
-# Laser module configuration
-laser_module_enable                          false            # Whether to activate the laser module at all. All configuration is
-                                                              # ignored if false.
-#laser_module_pin                             2.5             # this pin will be PWMed to control the laser. Only P2.0 - P2.5, P1.18, P1.20, P1.21, P1.23, P1.24, P1.26, P3.25, P3.26
-                                                              # can be used since laser requires hardware PWM
-#laser_module_maximum_power                   1.0             # this is the maximum duty cycle that will be applied to the laser
-#laser_module_minimum_power                   0.0             # This is a value just below the minimum duty cycle that keeps the laser
-                                                              # active without actually burning.
-#laser_module_default_power                   0.8             # This is the default laser power that will be used for cuts if a power has not been specified.  The value is a scale between
-                                                              # the maximum and minimum power levels specified above
-#laser_module_pwm_period                      20              # this sets the pwm frequency as the period in microseconds
->>>>>>> 18aa44d8
 
 # Hotend temperature control configuration
 # temperature_control.hotend.thermistor can be one of the following:
@@ -207,14 +193,9 @@
 temperature_control.bed.enable               true             #
 temperature_control.bed.thermistor_pin       0.23             #
 temperature_control.bed.heater_pin           2.7              #
-<<<<<<< HEAD
-temperature_control.bed.beta                 3974             #
-temperature_control.bed.thermistor           Honeywell100K    # 
-=======
 temperature_control.bed.thermistor           EPCOS100K        # http://smoothieware.org/temperaturecontrol#toc5
 #temperature_control.bed.beta                4066             # or set the beta value
 
->>>>>>> 18aa44d8
 temperature_control.bed.set_m_code           140              #
 temperature_control.bed.set_and_wait_m_code  190              #
 temperature_control.bed.designator           B                #
@@ -277,7 +258,6 @@
 panel.hotend_temperature                     220              # temp to set hotend when preheat is selected
 panel.bed_temperature                        60               # temp to set bed when preheat is selected
 
-<<<<<<< HEAD
 panel.red_led_pin                            2.8              # pin for red led on viki2 on EXP1
 panel.blue_led_pin                           4.29             # pin for blue led on viki2 on EXP1
 panel.buzz_pin                               0.25             # pin for buzzer on EXP2
@@ -290,18 +270,16 @@
 
 #panel.spi_channel                           0                 # set spi channel to use P0_18,P0_15 MOSI,SCLK
 #panel.spi_cs_pin                            0.16              # set spi chip select
-=======
+
 # kill button (used to be called pause) maybe assigned to a different pin, set to the onboard pin by default
 kill_button_enable                           true             # set to true to enable a kill button
 kill_button_pin                              2.12             # kill button pin. default is same as pause button 2.12 (2.11 is another good choice)
->>>>>>> 18aa44d8
 
 #panel.contrast                              8                 # override contrast setting (default is 9)
 #panel.encoder_resolution                    4                 # override number of clicks to move 1 item (default is 4)
 #panel.button_pause_pin                      1.22^             # kill/pause set one of these for the auxilliary button on viki2
 #panel.back_button_pin                       1.22!^            # back button recommended to use this on EXP1
 
-<<<<<<< HEAD
 
 
 # Azteeg specific settings - do not change!
@@ -339,7 +317,4 @@
 # Miscellaneous
 # ---------------------------------------------------------------------
 dfu_enable                                   true             # for linux developers, set to true to enable DFU
-msd_disable                                  false            # speeds up booting, but you can't mount the SD card over USB
-=======
-return_error_on_unhandled_gcode              false            #
->>>>>>> 18aa44d8
+msd_disable                                  false            # speeds up booting, but you can't mount the SD card over USB