# Robot module configurations : general handling of movement G-codes and slicing into moves
# By 626Pilot of the SeeMeCNC forums, based on mhackney's default file & reorganized for quicker editing
# Thanks to Polygonhell and Flateric for the help!


# The gamma tower height is used for all towers on delta robots
# Rest of the tower config is below, under Endstops
# ---------------------------------------------------------------------
gamma_max                                    355


# Delta Geometry
# ---------------------------------------------------------------------
# arm_radius is DELTA_RADIUS in Repetier
# DELTA_RADIUS = PRINTER_RADIUS - END_EFFECTOR_HORIZONTAL_OFFSET - CARRIAGE_HORIZONTAL_OFFSET
#              = 199.0          - 33                             - 37.5
#              = 128.5
# ---------------------------------------------------------------------
arm_solution                                 linear_delta     # default linear_delta, you can also try kossel
arm_radius                                   128.5            # this is the horiontal distance from hinge to hinge when the effector is centered
arm_length                                   269.00           # length of the delta arms (hopefully they're all the same!)


# If you have a Z probe, you can select a calibration strategy here
# To calculate probe_offset_x/y/z:
# - Heat up the hot end with filament loaded - and the print surface, if you have bed heat (this is important!)
# - Jog the hot end down to the print surface, leaving a little dot of plastic
# - Deploy the probe, jog it until the probe tip touches the dot
# - Jog the probe up a little, remove the dot, jog it down until it triggers, and record the exact values in offset_x/y/z
# PLEASE NOTE: probe_offset_x and probe_offset_y MUST be 0 if you want to use depth (Z) correction!
# ---------------------------------------------------------------------
leveling-strategy.comprehensive-delta.enable true
comprehensive-delta.probe_smoothing                       1                # if your probe has repeatability issues, this will probe multiple times & take the average (default 1)
comprehensive-delta.probe_priming                         5                # if your probe keeps "creeping down", this will run it the specified number of times to get it to settle
comprehensive-delta.probe_acceleration                    75               # acceleration will be temporarily set to this during probing; original is restored later; 100 is a good value
comprehensive-delta.probe_offset_x                        0                # distance between the probe and the nozzle
comprehensive-delta.probe_offset_y                        0                #
comprehensive-delta.probe_offset_z                        -5               #
comprehensive-delta.probe_ignore_bed_temp                 false            # Don't wait for bed temp to stabilize (ONLY use this if you DON'T have a heated bed!)


# Optional Z probe, see http://smoothieware.org/zprobe
# ---------------------------------------------------------------------
probe                                        endstop
probe_pin                                    1.29             # optional pin for probe
zprobe.enable                                true             # set to true to enable a zprobe
zprobe.probe_pin                             1.29!^           # pin probe is attached to if NC remove the !, default 1.29!^
zprobe.slow_feedrate                         35               # mm/sec probe feed rate
zprobe.fast_feedrate                         70               # move feedrate
zprobe.debounce_count                        0                # set if noisy
zprobe.probe_radius                          100              # how far out from bed center to probe
zprobe.probe_height                          10               # how high the probe has to be moved above trigger elevation so that it won't drag
zprobe.decelerate_on_trigger                 true             # beneficial, unless your probe has no runout after it hits the trigger - in which case, set this to false
zprobe.decelerate_runout                     10               # how many millimeters your probe can move past the trigger point; we'll abort any decel > this long


# Speeds
# ---------------------------------------------------------------------
default_feed_rate                            8000             # Default rate ( mm/minute ) for G1/G2/G3 moves
default_seek_rate                            8000             # Default rate ( mm/minute ) for G0 moves
mm_per_arc_segment                           0.25             # Arcs are cut into segments ( lines ), this is the length for these segments
                                                              # Smaller values mean more resolution, higher values mean faster computation
mm_per_line_segment                          5                # Lines can be cut into segments (not useful with cartesian robots).
delta_segments_per_second                    250              # segments per second used for deltas


# Arm solution configuration : Delta robot. Translates mm positions into stepper positions
# This is for an old Rostock MAX with 15-teeth pullies. Use a belt/pulley calculator to find the values for your machine
# ---------------------------------------------------------------------
alpha_steps_per_mm                           213.3333         # Steps per mm for alpha stepper
beta_steps_per_mm                            213.3333         # Steps per mm for beta stepper
gamma_steps_per_mm                           213.3333         # Steps per mm for gamma stepper


# Planner module configuration : Look-ahead and acceleration configuration
# ---------------------------------------------------------------------
acceleration                                 1000             # Acceleration in mm/second/second.
acceleration_ticks_per_second                1000             # Number of times per second the speed is updated
planner_queue_size                           32               # DO NOT CHANGE THIS UNLESS YOU KNOW EXACTLY WHAT YOUR ARE DOING
junction_deviation                           0.01             # Similar to the old "max_jerk", in millimeters, see : https://github.com/grbl/grbl/blob/master/planner.c#L409


# Endstops
# ---------------------------------------------------------------------
endstops_enable                              true             # the endstop module is enabled by default and can be disabled here
delta_homing                                 true             # forces all three axis to home a the same time regardless of what is specified in G28
alpha_max_endstop                            1.24^            #
alpha_homing_direction                       home_to_max      # or set to home_to_max and set alpha_max
alpha_min                                    0                # this gets loaded after homing when home_to_min is set
alpha_max                                    0                # this gets loaded after homing when home_to_max is set
beta_max_endstop                             1.26^            #
beta_homing_direction                        home_to_max      #
beta_min                                     0                #
beta_max                                     0                #
gamma_max_endstop                            1.28^            #
gamma_homing_direction                       home_to_max      #
gamma_min                                    0                #
# gamma_max moved to top of file, since it's one of the most frequenly adjusted settings


# Homing
# ---------------------------------------------------------------------
alpha_fast_homing_rate_mm_s                  120              # feedrates in mm/second
beta_fast_homing_rate_mm_s                   120              # "
gamma_fast_homing_rate_mm_s                  120              # "
alpha_slow_homing_rate_mm_s                  10               # "
beta_slow_homing_rate_mm_s                   10               # "
gamma_slow_homing_rate_mm_s                  10               # "
alpha_homing_retract_mm                      5                # distance in mm
beta_homing_retract_mm                       5                # "
gamma_homing_retract_mm                      5                # "

# These can be used instead of adjusting the endstop screws
alpha_trim                                   0                # software trim for alpha stepper endstop (in mm) - moves down
beta_trim                                    0                # software trim for beta stepper endstop
gamma_trim                                   0                # software trim for gamma stepper endstop


# Stepper module configuration
# ---------------------------------------------------------------------
microseconds_per_step_pulse                  1                # Duration of step pulses to stepper drivers, in microseconds
base_stepping_frequency                      100000           # Base frequency for stepping



# Stepper module pins ( ports, and pin numbers, appending "!" to the number will invert a pin )
# ---------------------------------------------------------------------
alpha_step_pin                               2.1              # Pin for alpha stepper step signal
alpha_dir_pin                                0.11!            # Pin for alpha stepper direction
alpha_en_pin                                 0.10             # Pin for alpha enable pin
alpha_current                                1.6              # X stepper motor current
alpha_max_rate                               30000.0          # mm/min actuator max speed
x_axis_max_speed                             30000.0          # mm/min cartesian max speed

beta_step_pin                                2.2              # Pin for beta stepper step signal
beta_dir_pin                                 0.20!            # Pin for beta stepper direction
beta_en_pin                                  0.19             # Pin for beta enable
beta_current                                 1.6              # Y stepper motor current
beta_max_rate                                30000.0          # mm/min
y_axis_max_speed                             30000.0          # mm/min

gamma_step_pin                               2.3              # Pin for gamma stepper step signal
gamma_dir_pin                                0.22!            # Pin for gamma stepper direction
gamma_en_pin                                 0.21             # Pin for gamma enable
gamma_current                                1.6              # Z stepper motor current
gamma_max_rate                               30000.0          # mm/min
z_axis_max_speed                             30000.0          # mm/min

<<<<<<< HEAD
=======
# Serial communications configuration ( baud rate default to 9600 if undefined )
uart0.baud_rate                              115200           # Baud rate for the default hardware serial port
second_usb_serial_enable                     false            # This enables a second usb serial port (to have both pronterface and a terminal connected)
#msd_disable                                 false            # disable the MSD (USB SDCARD) when set to true
#leds_disable                                true             # disable using leds after config loaded
#dfu_enable                                  false            # for linux developers, set to true to enable DFU
#watchdog_timeout                            10               # watchdog timeout in seconds, default is 10, set to 0 to disable the watchdog
>>>>>>> c1360aa4

# Extruder module configuration
# ---------------------------------------------------------------------
extruder_module_enable                       true             # Whether to activate the extruder module at all. All configuration is ignored if false
extruder_steps_per_mm                        191.472          # Steps per mm for extruder stepper - you should do a filament calibration to get this REALLY correct
extruder_default_feed_rate                   600              # Default rate ( mm/minute ) for moves where only the extruder moves
extruder_acceleration                        2000             # Acceleration in mm/sec^2 only used for retracts
extruder_max_speed                           1000             # mm/sec NOTE only used for retracts

extruder_step_pin                            2.0              # Pin for extruder step signal
extruder_dir_pin                             0.5             # Pin for extruder dir signal
extruder_en_pin                              0.4              # Pin for extruder enable signal
delta_current                                1.6              # Extruder stepper motor current (Kysan NEMA17s are rated 1.2A)


# Hotend temperature control configuration
# temperature_control.hotend.thermistor can be one of the following:
# EPCOS100K, RRRF100K, RRRF10K, Honeywell100k, Semitec, or HT100K
# (source: src/modules/tools/temperaturecontrol/Thermistor.cpp)
# ---------------------------------------------------------------------
temperature_control.hotend.enable            true             # Whether to activate this ( "hotend" ) module at all. All configuration is ignored if false.
temperature_control.hotend.thermistor_pin    0.24             # Pin for the thermistor to read
temperature_control.hotend.heater_pin        2.5              # Pin that controls the heater
temperature_control.hotend.thermistor        Semitec          # see http://smoothieware.org/temperaturecontrol#toc5
temperature_control.hotend.beta             4066              # or set the beta value
temperature_control.hotend.set_m_code        104              #
temperature_control.hotend.set_and_wait_m_code 109            #
temperature_control.hotend.designator        T                #
#temperature_control.hotend.max_temp         300              # Set maximum temperature - Will prevent heating above 300 by default
#temperature_control.hotend.min_temp         0                # Set minimum temperature - Will prevent heating below 0 by default


# Hotend PID configuration
# These values are from an E3D v5 hot end with a part cooling fan duct.
# ---------------------------------------------------------------------
temperature_control.hotend.p_factor          30
temperature_control.hotend.i_factor          1
temperature_control.hotend.d_factor          15


# Heated bed PID configuration
# temperature_control.bed.thermistor can be one of the following:
# EPCOS100K, RRRF100K, RRRF10K, Honeywell100k, Semitec, or HT100K
# (source: src/modules/tools/temperaturecontrol/Thermistor.cpp)
# ---------------------------------------------------------------------
temperature_control.bed.enable               true             #
temperature_control.bed.thermistor_pin       0.23             #
temperature_control.bed.heater_pin           2.7              #
temperature_control.bed.thermistor           EPCOS100K        # http://smoothieware.org/temperaturecontrol#toc5
#temperature_control.bed.beta                4066             # or set the beta value

temperature_control.bed.set_m_code           140              #
temperature_control.bed.set_and_wait_m_code  190              #
temperature_control.bed.designator           B                #

# uncomment followng to use bang bang isntead of PID for the bed (best for relay conrolled hotbeds)
#temperature_control.bed.bang_bang            false            # set to true to use bang bang control rather than PID
#temperature_control.bed.hysteresis           2.0              # set to the temperature in degrees C to use as hysteresis when using bang bang


# Switch module for fan control
# ---------------------------------------------------------------------
switch.fan.enable                            true             #
switch.fan.input_on_command                  M106             #
switch.fan.input_off_command                 M107             #
switch.fan.output_pin                        2.4              #


# Automatically toggle a switch at a specified temperature
# (ueful to turn on a fan or water pump to cool the hotend)
# ---------------------------------------------------------------------
temperatureswitch.hotend.enable	             false            #
temperatureswitch.hotend.type                fan              # select which MOSFET to use, fan or misc (small MOSFETs)
temperatureswitch.hotend.threshold_temp      60.0             # temperature to turn on (if rising) or off the switch
temperatureswitch.hotend.heatup_poll         5                # poll heatup at 15 sec intervals
temperatureswitch.hotend.cooldown_poll       5                # poll cooldown at 60 sec intervals


# Filament Detector
# ---------------------------------------------------------------------
#filament_detector.enable                     true             #
#filament_detector.encoder_pin                0.26             # must be interrupt enabled pin (0.26, 0.27, 0.28)
#filament_detector.seconds_per_check          2                # may need to be longer   
#filament_detector.pulses_per_mm              1.0              # will need to be tuned
#filament_detector.bulge_pin                  0.27             # optional bulge detector switch and/or manual suspend


# For allowing the board to shut off your ATX power supply
# ---------------------------------------------------------------------
# switch.psu.enable                            true           # turn atx on/off
# switch.psu.input_on_command                  M80            #
# switch.psu.input_off_command                 M81            #
# switch.psu.output_pin                        2.13o!         # open drain, inverted


# LCD Panel http://smoothieware.org/panel
# ---------------------------------------------------------------------
panel.enable                                 false            # set to true to enable the panel code
panel.lcd                                    viki_lcd         # set type of panel also viki_lcd, i2c_lcd is a generic i2c panel, panelolu2
panel.encoder_a_pin                          3.25!^           # encoder pin
panel.encoder_b_pin                          3.26!^           # encoder pin
panel.i2c_pins                               3                # set i2c channel to use
panel.a0_pin                                 2.6              # st7565 needs an a0

panel.menu_offset                            1                # some panels will need 1 here

panel.alpha_jog_feedrate                     6000             # x jogging feedrate in mm/min
panel.beta_jog_feedrate                      6000             # y jogging feedrate in mm/min
panel.gamma_jog_feedrate                     200              # z jogging feedrate in mm/min

panel.hotend_temperature                     220              # temp to set hotend when preheat is selected
panel.bed_temperature                        60               # temp to set bed when preheat is selected

<<<<<<< HEAD
panel.red_led_pin                            2.8              # pin for red led on viki2 on EXP1
panel.blue_led_pin                           4.29             # pin for blue led on viki2 on EXP1
panel.buzz_pin                               0.25             # pin for buzzer on EXP2
panel.click_button_pin                       2.11!^           # click button
=======
# optional enable limit switches, actions will stop if any enabled limit switch is triggered
#alpha_limit_enable                          false            # set to true to enable X min and max limit switches
#beta_limit_enable                           false            # set to true to enable Y min and max limit switches
#gamma_limit_enable                          false            # set to true to enable Z min and max limit switches

#move_to_origin_after_home                    true             # move XY to 0,0 after homing

# optional Z probe http://smoothieware.org/zprobe
zprobe.enable                                false           # set to true to enable a zprobe
zprobe.probe_pin                             1.29!^          # pin probe is attached to if NC remove the !
zprobe.slow_feedrate                         5               # mm/sec probe feed rate
#zprobe.debounce_count                       100             # set if noisy
zprobe.fast_feedrate                         100             # move feedrate
zprobe.probe_height                          5               # how much above bed to start probe
>>>>>>> c1360aa4

panel.external_sd                            true             # set to true if there is an extrernal sdcard on the panel
panel.external_sd.spi_channel                0                # set spi channel the sdcard is on
panel.external_sd.spi_cs_pin                 1.23             # set spi chip select for the sdcard
panel.external_sd.sdcd_pin                   1.31!^           # sd detect signal (set to nc if no sdcard detect)

#panel.spi_channel                           0                 # set spi channel to use P0_18,P0_15 MOSI,SCLK
#panel.spi_cs_pin                            0.16              # set spi chip select

# kill button (used to be called pause) maybe assigned to a different pin, set to the onboard pin by default
kill_button_enable                           true             # set to true to enable a kill button
kill_button_pin                              2.12             # kill button pin. default is same as pause button 2.12 (2.11 is another good choice)

#panel.contrast                              8                 # override contrast setting (default is 9)
#panel.encoder_resolution                    4                 # override number of clicks to move 1 item (default is 4)
#panel.button_pause_pin                      1.22^             # kill/pause set one of these for the auxilliary button on viki2
#panel.back_button_pin                       1.22!^            # back button recommended to use this on EXP1
<<<<<<< HEAD



# Azteeg specific settings - do not change!
# ---------------------------------------------------------------------
currentcontrol_module_enable                 true             #
digipot_max_current                          2.4              # max current
digipot_factor                               106.0            # factor for converting current to digipot value
return_error_on_unhandled_gcode              false            #


# Pause button
# ---------------------------------------------------------------------
pause_button_enable                          true             #


# Serial communications configuration ( baud rate default to 9600 if undefined )
# ---------------------------------------------------------------------
uart0.baud_rate                              115200           # Baud rate for the default hardware serial port
second_usb_serial_enable                     false            # This enables a second usb serial port (to have both pronterface and a terminal connected)


# Laser module configuration
# ---------------------------------------------------------------------
laser_module_enable                          false            # Whether to activate the laser module at all. All configuration is ignored if false.
#laser_module_pin                             2.7             # this pin will be PWMed to control the laser
#laser_module_max_power                       0.8             # this is the maximum duty cycle that will be applied to the laser
#laser_module_tickle_power                    0.0             # this duty cycle will be used for travel moves to keep the laser active without actually burning


# Switch module for spindle control
# ---------------------------------------------------------------------
#switch.spindle.enable                        false           #


# Miscellaneous
# ---------------------------------------------------------------------
dfu_enable                                   true             # for linux developers, set to true to enable DFU
msd_disable                                  false            # speeds up booting, but you can't mount the SD card over USB
=======
panel.buzz_pin                               0.25              # pin for buzzer on EXP2
panel.red_led_pin                            2.8               # pin for red led on viki2 on EXP1
panel.blue_led_pin                           4.29              # pin for blue led on viki2 on EXP1
panel.external_sd                            true              # set to true if there is an extrernal sdcard on the panel
panel.external_sd.spi_channel                0                 # set spi channel the sdcard is on
panel.external_sd.spi_cs_pin                 1.23              # set spi chip select for the sdcard
panel.external_sd.sdcd_pin                   1.31!^            # sd detect signal (set to nc if no sdcard detect)
panel.menu_offset                            1                 # some panels will need 1 here

# Example mini viki2 config
#panel.lcd                                    mini_viki2        # set type of panel
#panel.spi_channel                            0                 # set spi channel to use P0_18,P0_15 MOSI,SCLK
#panel.spi_cs_pin                             0.16              # set spi chip select
#panel.encoder_a_pin                          3.25!^            # encoder pin
#panel.encoder_b_pin                          3.26!^            # encoder pin
#panel.click_button_pin                       2.11!^            # click button
#panel.a0_pin                                 2.6               # st7565 needs an a0
##panel.contrast                               18                # override contrast setting (default is 18)
##panel.encoder_resolution                     2                 # override number of clicks to move 1 item (default is 2)
#panel.menu_offset                            1                 # here controls how sensitive the menu is. some panels will need 1

panel.alpha_jog_feedrate                     6000              # x jogging feedrate in mm/min
panel.beta_jog_feedrate                      6000              # y jogging feedrate in mm/min
panel.gamma_jog_feedrate                     200               # z jogging feedrate in mm/min

panel.hotend_temperature                     185               # temp to set hotend when preheat is selected
panel.bed_temperature                        60                # temp to set bed when preheat is selected

# Azteeg specific settings do not change
currentcontrol_module_enable                 true            #
digipot_max_current                          2.4             # max current
digipot_factor                               106.0           # factor for converting current to digipot value
>>>>>>> c1360aa4
<|MERGE_RESOLUTION|>--- conflicted
+++ resolved
@@ -29,7 +29,7 @@
 # - Jog the probe up a little, remove the dot, jog it down until it triggers, and record the exact values in offset_x/y/z
 # PLEASE NOTE: probe_offset_x and probe_offset_y MUST be 0 if you want to use depth (Z) correction!
 # ---------------------------------------------------------------------
-leveling-strategy.comprehensive-delta.enable true
+leveling-strategy.comprehensive-delta.enable              true
 comprehensive-delta.probe_smoothing                       1                # if your probe has repeatability issues, this will probe multiple times & take the average (default 1)
 comprehensive-delta.probe_priming                         5                # if your probe keeps "creeping down", this will run it the specified number of times to get it to settle
 comprehensive-delta.probe_acceleration                    75               # acceleration will be temporarily set to this during probing; original is restored later; 100 is a good value
@@ -97,6 +97,14 @@
 gamma_min                                    0                #
 # gamma_max moved to top of file, since it's one of the most frequenly adjusted settings
 
+# optional enable limit switches, actions will stop if any enabled limit switch is triggered
+#alpha_limit_enable                          false            # set to true to enable X min and max limit switches
+#beta_limit_enable                           false            # set to true to enable Y min and max limit switches
+#gamma_limit_enable                          false            # set to true to enable Z min and max limit switches
+
+#move_to_origin_after_home                    true             # move XY to 0,0 after homing
+
+
 
 # Homing
 # ---------------------------------------------------------------------
@@ -146,16 +154,6 @@
 gamma_max_rate                               30000.0          # mm/min
 z_axis_max_speed                             30000.0          # mm/min
 
-<<<<<<< HEAD
-=======
-# Serial communications configuration ( baud rate default to 9600 if undefined )
-uart0.baud_rate                              115200           # Baud rate for the default hardware serial port
-second_usb_serial_enable                     false            # This enables a second usb serial port (to have both pronterface and a terminal connected)
-#msd_disable                                 false            # disable the MSD (USB SDCARD) when set to true
-#leds_disable                                true             # disable using leds after config loaded
-#dfu_enable                                  false            # for linux developers, set to true to enable DFU
-#watchdog_timeout                            10               # watchdog timeout in seconds, default is 10, set to 0 to disable the watchdog
->>>>>>> c1360aa4
 
 # Extruder module configuration
 # ---------------------------------------------------------------------
@@ -269,27 +267,10 @@
 panel.hotend_temperature                     220              # temp to set hotend when preheat is selected
 panel.bed_temperature                        60               # temp to set bed when preheat is selected
 
-<<<<<<< HEAD
 panel.red_led_pin                            2.8              # pin for red led on viki2 on EXP1
 panel.blue_led_pin                           4.29             # pin for blue led on viki2 on EXP1
 panel.buzz_pin                               0.25             # pin for buzzer on EXP2
 panel.click_button_pin                       2.11!^           # click button
-=======
-# optional enable limit switches, actions will stop if any enabled limit switch is triggered
-#alpha_limit_enable                          false            # set to true to enable X min and max limit switches
-#beta_limit_enable                           false            # set to true to enable Y min and max limit switches
-#gamma_limit_enable                          false            # set to true to enable Z min and max limit switches
-
-#move_to_origin_after_home                    true             # move XY to 0,0 after homing
-
-# optional Z probe http://smoothieware.org/zprobe
-zprobe.enable                                false           # set to true to enable a zprobe
-zprobe.probe_pin                             1.29!^          # pin probe is attached to if NC remove the !
-zprobe.slow_feedrate                         5               # mm/sec probe feed rate
-#zprobe.debounce_count                       100             # set if noisy
-zprobe.fast_feedrate                         100             # move feedrate
-zprobe.probe_height                          5               # how much above bed to start probe
->>>>>>> c1360aa4
 
 panel.external_sd                            true             # set to true if there is an extrernal sdcard on the panel
 panel.external_sd.spi_channel                0                # set spi channel the sdcard is on
@@ -307,8 +288,6 @@
 #panel.encoder_resolution                    4                 # override number of clicks to move 1 item (default is 4)
 #panel.button_pause_pin                      1.22^             # kill/pause set one of these for the auxilliary button on viki2
 #panel.back_button_pin                       1.22!^            # back button recommended to use this on EXP1
-<<<<<<< HEAD
-
 
 
 # Azteeg specific settings - do not change!
@@ -347,7 +326,9 @@
 # ---------------------------------------------------------------------
 dfu_enable                                   true             # for linux developers, set to true to enable DFU
 msd_disable                                  false            # speeds up booting, but you can't mount the SD card over USB
-=======
+#leds_disable                                true             # disable using leds after config loaded
+#watchdog_timeout                            10               # watchdog timeout in seconds, default is 10, set to 0 to disable the watchdog
+
 panel.buzz_pin                               0.25              # pin for buzzer on EXP2
 panel.red_led_pin                            2.8               # pin for red led on viki2 on EXP1
 panel.blue_led_pin                           4.29              # pin for blue led on viki2 on EXP1
@@ -379,5 +360,4 @@
 # Azteeg specific settings do not change
 currentcontrol_module_enable                 true            #
 digipot_max_current                          2.4             # max current
-digipot_factor                               106.0           # factor for converting current to digipot value
->>>>>>> c1360aa4
+digipot_factor                               106.0           # factor for converting current to digipot value