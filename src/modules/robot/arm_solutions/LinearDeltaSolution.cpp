#include "LinearDeltaSolution.h"
#include "ActuatorCoordinates.h"
#include "checksumm.h"
#include "ConfigValue.h"
#include "libs/Kernel.h"
#include "libs/nuts_bolts.h"
#include "libs/Config.h"

#include <fastmath.h>
#include "Vector3.h"


#define arm_length_checksum         CHECKSUM("arm_length")
#define arm_radius_checksum         CHECKSUM("arm_radius")

#define tower1_offset_checksum      CHECKSUM("delta_tower1_offset")
#define tower2_offset_checksum      CHECKSUM("delta_tower2_offset")
#define tower3_offset_checksum      CHECKSUM("delta_tower3_offset")
#define tower1_angle_checksum       CHECKSUM("delta_tower1_angle")
#define tower2_angle_checksum       CHECKSUM("delta_tower2_angle")
#define tower3_angle_checksum       CHECKSUM("delta_tower3_angle")

#define SQ(x) powf(x, 2)
#define ROUND(x, y) (roundf(x * (float)(1e ## y)) / (float)(1e ## y))
#define PIOVER180   0.01745329251994329576923690768489F

LinearDeltaSolution::LinearDeltaSolution(Config* config)
{
    // arm_length is the length of the arm from hinge to hinge
    arm_length = config->value(arm_length_checksum)->by_default(250.0f)->as_number();
    // arm_radius is the horizontal distance from hinge to hinge when the effector is centered
    arm_radius = config->value(arm_radius_checksum)->by_default(124.0f)->as_number();

    tower1_angle = config->value(tower1_angle_checksum)->by_default(0.0f)->as_number();
    tower2_angle = config->value(tower2_angle_checksum)->by_default(0.0f)->as_number();
    tower3_angle = config->value(tower3_angle_checksum)->by_default(0.0f)->as_number();
    tower1_offset = config->value(tower1_offset_checksum)->by_default(0.0f)->as_number();
    tower2_offset = config->value(tower2_offset_checksum)->by_default(0.0f)->as_number();
    tower3_offset = config->value(tower3_offset_checksum)->by_default(0.0f)->as_number();
    
    // Tower lean support (TODO)
//    float up_vector[3] = { 0, 0, 1 };
//    std::memcpy(tower1_vector, up_vector, sizeof(tower1_vector));
//    std::memcpy(tower2_vector, up_vector, sizeof(tower2_vector));
//    std::memcpy(tower3_vector, up_vector, sizeof(tower3_vector));

    init();
}

void LinearDeltaSolution::init() {

    arm_length_squared = SQ(arm_length);

    // Effective X/Y positions of the three vertical towers.
    float delta_radius = arm_radius;

    delta_tower1_x = (delta_radius + tower1_offset) * cosf((210.0F + tower1_angle) * PIOVER180); // front left tower
    delta_tower1_y = (delta_radius + tower1_offset) * sinf((210.0F + tower1_angle) * PIOVER180);
    delta_tower2_x = (delta_radius + tower2_offset) * cosf((330.0F + tower2_angle) * PIOVER180); // front right tower
    delta_tower2_y = (delta_radius + tower2_offset) * sinf((330.0F + tower2_angle) * PIOVER180);
    delta_tower3_x = (delta_radius + tower3_offset) * cosf((90.0F  + tower3_angle) * PIOVER180); // back middle tower
    delta_tower3_y = (delta_radius + tower3_offset) * sinf((90.0F  + tower3_angle) * PIOVER180);

}

<<<<<<< HEAD
// Inverse kinematics (translates Cartesian XYZ coordinates for the effector, into carriage positions)
void LinearDeltaSolution::cartesian_to_actuator(const float cartesian_mm[], float actuator_mm[] )
=======
void LinearDeltaSolution::cartesian_to_actuator(const float cartesian_mm[], ActuatorCoordinates &actuator_mm )
>>>>>>> c1360aa4
{

    // Here, we answer the following question:
    // If we want the effector to be somewhere, how far does each carriage need to be from the effector?

    actuator_mm[ALPHA_STEPPER] = sqrtf(arm_length_squared
                                       - SQ(delta_tower1_x - cartesian_mm[X_AXIS])
                                       - SQ(delta_tower1_y - cartesian_mm[Y_AXIS])
                                      ) + cartesian_mm[Z_AXIS];
    actuator_mm[BETA_STEPPER ] = sqrtf(arm_length_squared
                                       - SQ(delta_tower2_x - cartesian_mm[X_AXIS])
                                       - SQ(delta_tower2_y - cartesian_mm[Y_AXIS])
                                      ) + cartesian_mm[Z_AXIS];
    actuator_mm[GAMMA_STEPPER] = sqrtf(arm_length_squared
                                       - SQ(delta_tower3_x - cartesian_mm[X_AXIS])
                                       - SQ(delta_tower3_y - cartesian_mm[Y_AXIS])
                                      ) + cartesian_mm[Z_AXIS];

}

<<<<<<< HEAD
// Forward kinematics (translates carriage positions into Cartesian XYZ)
// At the time of writing, nothing appears to call this method for any reason except ComprehensiveDeltaStrategy (see ZProbe module)
void LinearDeltaSolution::actuator_to_cartesian(const float actuator_mm[], float cartesian_mm[] )
=======
void LinearDeltaSolution::actuator_to_cartesian(const ActuatorCoordinates &actuator_mm, float cartesian_mm[] )
>>>>>>> c1360aa4
{

    // Here, we answer the following question:
    // If the actuators are in the given positions, where will the effector be?

    // from http://en.wikipedia.org/wiki/Circumscribed_circle#Barycentric_coordinates_from_cross-_and_dot-products
    // based on https://github.com/ambrop72/aprinter/blob/2de69a/aprinter/printer/DeltaTransform.h#L81

    // Tower locations & carriage (actuator) positions
    // Current code:
    Vector3 tower1( delta_tower1_x, delta_tower1_y, actuator_mm[0] );
    Vector3 tower2( delta_tower2_x, delta_tower2_y, actuator_mm[1] );
    Vector3 tower3( delta_tower3_x, delta_tower3_y, actuator_mm[2] );

/*
    // Preliminary support for tower lean.
    // This is commented out becasue get_tower_xyz_for_dist() isn't finished.
    // When finished, this code will replace the previous block of 3 lines (Vector3 tower1... etc.)
    float xyz[3];
    
    // X tower
    get_tower_xyz_for_dist(X, xyz, actuator_mm[X]);
    Vector3 tower1( xyz[X], xyz[Y], xyz[Z] );

    // Y tower
    get_tower_xyz_for_dist(Y, xyz, actuator_mm[Y]);
    Vector3 tower2( xyz[X], xyz[Y], xyz[Z] );

    // Z tower
    get_tower_xyz_for_dist(Z, xyz, actuator_mm[Z]);
    Vector3 tower3( xyz[X], xyz[Y], xyz[Z] );
*/

    // Median points between carriages
    Vector3 s12 = tower1.sub(tower2);
    Vector3 s23 = tower2.sub(tower3);
    Vector3 s13 = tower1.sub(tower3);

    // Normal of the circle defined by the carriage positions
    Vector3 normal = s12.cross(s23);

    // Find the center of that circle
    float magsq_s12 = s12.magsq();
    float magsq_s23 = s23.magsq();
    float magsq_s13 = s13.magsq();

    float inv_nmag_sq = 1.0F / normal.magsq();
    float q = 0.5F * inv_nmag_sq;

    float a = q * magsq_s23 * s12.dot(s13);
    float b = q * magsq_s13 * s12.dot(s23) * -1.0F; // negate because we use s12 instead of s21
    float c = q * magsq_s12 * s13.dot(s23);

    Vector3 circumcenter( delta_tower1_x * a + delta_tower2_x * b + delta_tower3_x * c,
                          delta_tower1_y * a + delta_tower2_y * b + delta_tower3_y * c,
                          actuator_mm[0] * a + actuator_mm[1] * b + actuator_mm[2] * c );

    // Radius
    float r_sq = 0.5F * q * magsq_s12 * magsq_s23 * magsq_s13;

    // Finally, multiply the circle's normal by the distance to each tower and subtract from circumcenter
    float dist = sqrtf(inv_nmag_sq * (arm_length_squared - r_sq));
    Vector3 cartesian = circumcenter.sub(normal.mul(dist));

    // I guess we hate long floating point numbers, so round it to four decimal places :)
    cartesian_mm[0] = ROUND(cartesian[0], 4);
    cartesian_mm[1] = ROUND(cartesian[1], 4);
    cartesian_mm[2] = ROUND(cartesian[2], 4);

}

// If the carriage is dist mm away from 0, what are its coordinates, adjusted for tower lean?
// Disabled because it hasn't been fully implemented yet
/*
void LinearDeltaSolution::get_tower_xyz_for_dist(uint8_t tower, float xyz[], float dist)
{

    float *vec;

    switch(tower) {

        case X:
            xyz[X] = delta_tower1_x;
            xyz[Y] = delta_tower1_y;
            vec = tower1_vector;
            break;

        case Y:
            xyz[X] = delta_tower2_x;
            xyz[Y] = delta_tower2_y;
            vec = tower2_vector;
            break;

        case Z:
            xyz[X] = delta_tower3_x;
            xyz[Y] = delta_tower3_y;
            vec = tower3_vector;
            break;

        default:
            // Would be nice to print an error here, but it would flood the serial line and lock up the board.
            // Whatever you do with the rest of the code, make sure the instruction pointer never winds up here.
            xyz[X] = 100;  // 100 seems less dangerous than whatever random noise is in xyz[]
            xyz[Y] = 100;  // Should result in very strange motion, which should alert developer that there's a problem
            return;

    } // switch(tower)

    xyz[X] += vec[X] * dist;
    xyz[Y] += vec[Y] * dist;
    xyz[Z] = vec[Z] * dist;

}
*/

bool LinearDeltaSolution::set_optional(const arm_options_t& options) {

    for(auto &i : options) {
        switch(i.first) {
            case 'L': arm_length= i.second; break;
            case 'R': arm_radius= i.second; break;
            case 'A': tower1_offset = i.second; break;
            case 'B': tower2_offset = i.second; break;
            case 'C': tower3_offset = i.second; break;
            case 'D': tower1_angle = i.second; break;
            case 'E': tower2_angle = i.second; break;
            case 'F': tower3_angle = i.second; break;
            
            // Already taken or invalid: R, T, Z
            
            /*
            // TODO: This block is for tower lean support.
            case 'H': tower1_vector[X] = i.second; break;
            case 'I': tower1_vector[Y] = i.second; break;
            case 'J': tower1_vector[Z] = i.second; break; // R is already taken
            case 'N': tower2_vector[X] = i.second; break; // T is already taken
            case 'O': tower2_vector[Y] = i.second; break;
            case 'P': tower2_vector[Z] = i.second; break;
            case 'W': tower3_vector[X] = i.second; break;
            case 'X': tower3_vector[Y] = i.second; break;
            case 'Y': tower3_vector[Z] = i.second; break; // Z is already taken
            */

        }
    }
    init();

    return true;

}

bool LinearDeltaSolution::get_optional(arm_options_t& options, bool force_all) {

    // Always return these
    options['L']= arm_length;
    options['R']= arm_radius;

    // Don't return these if none of them are set
    if(force_all || (tower1_offset != 0.0F || tower2_offset != 0.0F || tower3_offset != 0.0F ||
       tower1_angle != 0.0F  || tower2_angle != 0.0F  || tower3_angle != 0.0F) ) {

        options['A'] = tower1_offset;
        options['B'] = tower2_offset;
        options['C'] = tower3_offset;
        options['D'] = tower1_angle;
        options['E'] = tower2_angle;
        options['F'] = tower3_angle;

        /*
        // TODO
        options['H'] = tower1_vector[X];
        options['I'] = tower1_vector[Y];
        options['J'] = tower1_vector[Z];
        options['N'] = tower2_vector[X];
        options['O'] = tower2_vector[Y];
        options['P'] = tower2_vector[Z];
        options['W'] = tower3_vector[X];
        options['X'] = tower3_vector[Y];
        options['Y'] = tower3_vector[Z];
        */

    }

    return true;

};<|MERGE_RESOLUTION|>--- conflicted
+++ resolved
@@ -63,12 +63,8 @@
 
 }
 
-<<<<<<< HEAD
 // Inverse kinematics (translates Cartesian XYZ coordinates for the effector, into carriage positions)
-void LinearDeltaSolution::cartesian_to_actuator(const float cartesian_mm[], float actuator_mm[] )
-=======
 void LinearDeltaSolution::cartesian_to_actuator(const float cartesian_mm[], ActuatorCoordinates &actuator_mm )
->>>>>>> c1360aa4
 {
 
     // Here, we answer the following question:
@@ -89,13 +85,9 @@
 
 }
 
-<<<<<<< HEAD
 // Forward kinematics (translates carriage positions into Cartesian XYZ)
 // At the time of writing, nothing appears to call this method for any reason except ComprehensiveDeltaStrategy (see ZProbe module)
-void LinearDeltaSolution::actuator_to_cartesian(const float actuator_mm[], float cartesian_mm[] )
-=======
 void LinearDeltaSolution::actuator_to_cartesian(const ActuatorCoordinates &actuator_mm, float cartesian_mm[] )
->>>>>>> c1360aa4
 {
 
     // Here, we answer the following question:
