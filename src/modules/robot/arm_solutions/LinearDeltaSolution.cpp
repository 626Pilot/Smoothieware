--- conflicted
+++ resolved
@@ -37,11 +37,13 @@
     tower2_offset = config->value(tower2_offset_checksum)->by_default(0.0f)->as_number();
     tower3_offset = config->value(tower3_offset_checksum)->by_default(0.0f)->as_number();
     
+    // Tower lean support (disabled)
 //    float up_vector[3] = { 0, 0, 1 };
 //    std::memcpy(tower1_vector, up_vector, sizeof(tower1_vector));
 //    std::memcpy(tower2_vector, up_vector, sizeof(tower2_vector));
 //    std::memcpy(tower3_vector, up_vector, sizeof(tower3_vector));
 
+    // Tower scale support
     tower1_scale = 1.0f;
     tower2_scale = 1.0f;
     tower3_scale = 1.0f;
@@ -65,80 +67,12 @@
 
 }
 
-<<<<<<< HEAD
 // Inverse kinematics (translates Cartesian XYZ coordinates for the effector, into carriage positions)
-void LinearDeltaSolution::cartesian_to_actuator( float cartesian_mm[], float actuator_mm[] )
-=======
 void LinearDeltaSolution::cartesian_to_actuator(const float cartesian_mm[], float actuator_mm[] )
->>>>>>> 18aa44d8
 {
 
     // Here, we answer the following question:
     // If we want the effector to be somewhere, how far does each carriage need to be from the effector?
-
-    /*
-
-        Math of doing it the old way, which assumes that all towers are aligned with the vector { 0, 0, 1 }:
-
-        For simplicity's sake, the effector is resting on the print surface. Elevations other than Z=0 are
-        achieved by adding Z to all three carriage positions.
-
-                          .<--- Carriage
-        Carriage Z      T |\
-        = Height of     o | \
-          carriage      w |  \  AL = Arm Length
-          above build   e |   \
-          surface       r |    \
-                          .-----.<--- Effector
-                           Dist
-
-          CarZ = sqrt(AL^2 + Dist^2)
-            AL = sqrt(Dist^2 + CarZ^2)
-          Dist = sqrt(CarZ^2 + AL^2)
-       
-        Dist^2 = (X - twr[X])^2 + (Y - twr[Y])^2
-               = AL^2 - CarZ^2
-       
-          CarZ = sqrt( AL^2 - (pos[X]-twr[X])^2 - (pos[Y]-twr[Y])^2 ) + Z
-
-        New way requires that we treat the towers as being at some arbitrary rotation, rather than {0, 0, 1}. The
-        variables twr[X] and twr[Y] must be reckoned according to effector axis distance from zero. Because a tilted arm
-        has a vector where the .Z component can be != 1.0, not just X and Y, but also Z, are effected.
-
-        Actuator distance-from-zero to carriage XYZ:
-            XYZ = { tower[X|Y|Z] + (actuator_mm * tower_vector[X|Y|Z]), same, same }
-
-        The above equation - CarZ = sqrt(AL^2 - (posX-twrX)^2 - (posY-twrY)^2) + Z - will not work in this configuration
-        because the tower's X and Y can't be known before its Z (which the equation is supposed to find!) is also known.
-
-        For one thing, we are now dealing with a SCALENE rather than a right triangle. This is because the "upright" leg
-        may be at an angle with the "Dist" leg that is NOT 90 degrees! The 2D right-triangle problem is now a 3D scalene
-        triangle problem.
-
-        Find CarZ according to the normal equation:
-
-            CarZ = sqrt( AL^2 - (pos[X]-twr[X])^2 - (pos[Y]-twr[Y])^2 )
-
-        Then, find the carriage coords using our new algorithm:
-
-            XYZ = { tower[X|Y|Z] + (CarZ * tower_vector[X|Y|Z]), same, same }
-            CarZ = XYZ[Z]
-
-        What is the difference between these two?
-    
-        In any triangle (scalene or otherwise), side / sin(angle opposite that side) is a ratio that is the same for
-        all sides of the triangle. For example, in a triangle with sides ABC and angles opposite those sides abc,
-        A/sin(A) == B/sin(b) == C/sin(c).
-        
-        
-
-
-
-
-
-
-    */
-
 
     actuator_mm[ALPHA_STEPPER] = sqrtf(arm_length_squared
                                        - SQ(delta_tower1_x - cartesian_mm[X_AXIS])
@@ -153,20 +87,16 @@
                                        - SQ(delta_tower3_y - cartesian_mm[Y_AXIS])
                                       ) + cartesian_mm[Z_AXIS];
 
-    // Apply scaling
+    // Tower scaling
     actuator_mm[ALPHA_STEPPER] *= tower1_scale;
     actuator_mm[BETA_STEPPER ] *= tower2_scale;
     actuator_mm[GAMMA_STEPPER] *= tower3_scale;
 
 }
 
-<<<<<<< HEAD
 // Forward kinematics (translates carriage positions into Cartesian XYZ)
 // At the time of writing, nothing appears to call this method for any reason except ComprehensiveDeltaStrategy (see ZProbe module)
-void LinearDeltaSolution::actuator_to_cartesian( float actuator_mm[], float cartesian_mm[] )
-=======
 void LinearDeltaSolution::actuator_to_cartesian(const float actuator_mm[], float cartesian_mm[] )
->>>>>>> 18aa44d8
 {
 
     // Here, we answer the following question:
@@ -175,19 +105,16 @@
     // from http://en.wikipedia.org/wiki/Circumscribed_circle#Barycentric_coordinates_from_cross-_and_dot-products
     // based on https://github.com/ambrop72/aprinter/blob/2de69a/aprinter/printer/DeltaTransform.h#L81
 
-    // Apply scaling
-    actuator_mm[ALPHA_STEPPER] *= 1/tower1_scale;
-    actuator_mm[BETA_STEPPER ] *= 1/tower2_scale;
-    actuator_mm[GAMMA_STEPPER] *= 1/tower3_scale;
-    
-    // Current tower locations & carriage (actuator) positions
-    // Old code:
-    Vector3 tower1( delta_tower1_x, delta_tower1_y, actuator_mm[0] );
-    Vector3 tower2( delta_tower2_x, delta_tower2_y, actuator_mm[1] );
-    Vector3 tower3( delta_tower3_x, delta_tower3_y, actuator_mm[2] );
-
-    // New code:
+    // Tower locations & carriage (actuator) positions
+    // Current code:
+    Vector3 tower1( delta_tower1_x, delta_tower1_y, actuator_mm[0] * 1/tower1_scale );
+    Vector3 tower2( delta_tower2_x, delta_tower2_y, actuator_mm[1] * 1/tower2_scale );
+    Vector3 tower3( delta_tower3_x, delta_tower3_y, actuator_mm[2] * 1/tower3_scale );
+
 /*
+    // Preliminary support for tower lean.
+    // This is commented out becasue get_tower_xyz_for_dist() isn't finished.
+    // When finished, this code will replace the previous block of 3 lines (Vector3 tower1... etc.)
     float xyz[3];
     
     // X tower
@@ -294,14 +221,18 @@
             case 'C': tower3_offset = i.second; break;
             case 'D': tower1_angle = i.second; break;
             case 'E': tower2_angle = i.second; break;
-<<<<<<< HEAD
             case 'F': tower3_angle = i.second; break;
             
             // Already taken or invalid: R, T, Z
+            
+            // This block is for the experimental "tower scale" code.
+            // It's likely to be removed soon, as no one has yet reported any gains through this method.
             case 'H': tower1_scale = i.second; break;
             case 'I': tower2_scale = i.second; break;
             case 'J': tower3_scale = i.second; break;
+
             /*
+            // This block is for tower lean support.
             case 'H': tower1_vector[X] = i.second; break;
             case 'I': tower1_vector[Y] = i.second; break;
             case 'J': tower1_vector[Z] = i.second; break; // R is already taken
@@ -312,18 +243,14 @@
             case 'X': tower3_vector[Y] = i.second; break;
             case 'Y': tower3_vector[Z] = i.second; break; // Z is already taken
             */
-=======
-            case 'F': tower3_angle = i.second; break; // WARNING this will be deprecated
-            case 'H': tower3_angle = i.second; break;
->>>>>>> 18aa44d8
+
         }
     }
     init();
     return true;
 }
 
-<<<<<<< HEAD
-bool LinearDeltaSolution::get_optional(arm_options_t& options) {
+bool LinearDeltaSolution::get_optional(arm_options_t& options, bool force_all) {
 
     // Always return these
     options['L']= arm_length;
@@ -334,8 +261,8 @@
     options['J'] = tower3_scale;
 
     // Don't return these if none of them are set
-    if(tower1_offset != 0.0F || tower2_offset != 0.0F || tower3_offset != 0.0F ||
-       tower1_angle != 0.0F  || tower2_angle != 0.0F  || tower3_angle != 0.0F ) {
+    if(force_all || (tower1_offset != 0.0F || tower2_offset != 0.0F || tower3_offset != 0.0F ||
+       tower1_angle != 0.0F  || tower2_angle != 0.0F  || tower3_angle != 0.0F) ) {
 
         options['A'] = tower1_offset;
         options['B'] = tower2_offset;
@@ -356,22 +283,6 @@
         options['Y'] = tower3_vector[Z];
         */
 
-=======
-bool LinearDeltaSolution::get_optional(arm_options_t& options, bool force_all) {
-    options['L']= this->arm_length;
-    options['R']= this->arm_radius;
-
-    // don't report these if none of them are set
-    if(force_all || (this->tower1_offset != 0.0F || this->tower2_offset != 0.0F || this->tower3_offset != 0.0F ||
-       this->tower1_angle != 0.0F  || this->tower2_angle != 0.0F  || this->tower3_angle != 0.0F) ) {
-
-        options['A'] = this->tower1_offset;
-        options['B'] = this->tower2_offset;
-        options['C'] = this->tower3_offset;
-        options['D'] = this->tower1_angle;
-        options['E'] = this->tower2_angle;
-        options['H'] = this->tower3_angle;
->>>>>>> 18aa44d8
     }
 
     return true;
