--- conflicted
+++ resolved
@@ -67,33 +67,27 @@
 private:
     void on_config_reload(void *argument);
     void accelerate(int c);
-<<<<<<< HEAD
     void decelerate(int c);
     bool accelerating;
     unsigned int steps_at_decel_end;	// Holds # of steps at the moment decelerate() stops the motors
 
-=======
     void probe_XYZ(Gcode *gc, int axis);
     uint32_t read_probe(uint32_t dummy);
->>>>>>> c1360aa4
     volatile float current_feedrate;
     float slow_feedrate;
     float fast_feedrate;
     float return_feedrate;
     float probe_height;
     float max_z;
-<<<<<<< HEAD
     bool decelerate_on_trigger;
     float decelerate_runout;
     uint32_t runout_steps;
     bool has_exceeded_runout;
-=======
 
     Pin pin;
     std::vector<LevelingStrategy*> strategies;
     uint8_t debounce_count;
 
->>>>>>> c1360aa4
     volatile struct {
         volatile bool running:1;
         bool is_delta:1;
