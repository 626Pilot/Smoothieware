--- conflicted
+++ resolved
@@ -1,251 +1,247 @@
-/*Copyright (C) 2011 by Sagar G V, Thejasvi M V
-
-Permission is hereby granted, free of charge, to any person obtaining a copy
-of this software and associated documentation files (the "Software"), to deal
-in the Software without restriction, including without limitation the rights
-to use, copy, modify, merge, publish, distribute, sublicense, and/or sell
-copies of the Software, and to permit persons to whom the Software is
-furnished to do so, subject to the following conditions:
-
-The above copyright notice and this permission notice shall be included in
-all copies or substantial portions of the Software.
-
-THE SOFTWARE IS PROVIDED "AS IS", WITHOUT WARRANTY OF ANY KIND, EXPRESS OR
-IMPLIED, INCLUDING BUT NOT LIMITED TO THE WARRANTIES OF MERCHANTABILITY,
-FITNESS FOR A PARTICULAR PURPOSE AND NONINFRINGEMENT. IN NO EVENT SHALL THE
-AUTHORS OR COPYRIGHT HOLDERS BE LIABLE FOR ANY CLAIM, DAMAGES OR OTHER
-LIABILITY, WHETHER IN AN ACTION OF CONTRACT, TORT OR OTHERWISE, ARISING FROM,
-OUT OF OR IN CONNECTION WITH THE SOFTWARE OR THE USE OR OTHER DEALINGS IN
-THE SOFTWARE.
-*/
-/* Updates: 
-    Arthur Wolf & Adam Green in 2011 - Updated to work with mbed.
-*/
-
-OUTPUT_FORMAT ("elf32-littlearm")
-ENTRY(Reset_Handler)
-SEARCH_DIR(.)
-
-MEMORY
-{
-    /* LPC1768 : 512k ROM + 64k SRAM */
-    /*------------------------------ */
-
-    /* On-chip ROM is a readable (r), executable region (x) */
-    /* On-chip SRAM is a readable (r), writable (w) and */
-    /* executable region (x) */
-
-    /* Main ROM region - 512k for LPC1768 */
-<<<<<<< HEAD
-    /*IROM (rx) : ORIGIN = 0x00000000, LENGTH = 512k */
-=======
-    /* IROM (rx) : ORIGIN = 0x00000000, LENGTH = 512k */
->>>>>>> 2f37949e
-    IROM (rx) : ORIGIN = 16K, LENGTH = (512k - 16K)
-
-    /* local static RAM - 32k for LPC1768 */
-    IRAM0 (rwx) : ORIGIN = 0x10000000, LENGTH = 32k
-
-    /* AHB SRAM - 16k + 16k for LPC1768 */
-    IRAM1 (rwx) : ORIGIN = 0x2007C000, LENGTH = 16k
-    IRAM2 (rwx) : ORIGIN = 0x20080000, LENGTH = 16k
-}
-
-/* SECTION command : Define mapping of input sections */
-/* into output sections. */
-
-SECTIONS
-{
-    /******************************************/
-    /* code section */
-
-    /* "normal" code */
-
-    .text :
-    {
-        KEEP(*(RESET))
-        *(.mbed_init)
-        *(i.SystemInit)
-        . = 0x000002FC;
-        KEEP(*(.crp))
-        . = 0x00000300;
-        *(.text .text.*)
-        *(.gnu.linkonce.t.*)
-        *(.glue_7)
-        *(.glue_7t)
-        *(.gcc_except_table)
-        *(.rodata .rodata*)
-        *(.gnu.linkonce.r.*)
-        . = ALIGN(4);
-        KEEP(*(.init))
-
-        . = ALIGN(4);
-        __preinit_array_start = .;
-        KEEP (*(.preinit_array))
-        __preinit_array_end = .;
-
-        . = ALIGN(4);
-        __init_array_start = .;
-        KEEP (*(SORT(.init_array.*)))
-        KEEP (*(.init_array))
-        __init_array_end = .;
-
-        . = ALIGN(0x4);
-        KEEP (*crtbegin.o(.ctors))
-        KEEP (*(EXCLUDE_FILE (*crtend.o) .ctors))
-        KEEP (*(SORT(.ctors.*)))
-        KEEP (*crtend.o(.ctors))
-
-        . = ALIGN(4);
-        KEEP(*(.fini))
-
-        . = ALIGN(4);
-        __fini_array_start = .;
-        KEEP (*(.fini_array))
-        KEEP (*(SORT(.fini_array.*)))
-        __fini_array_end = .;
-
-
-        . = ALIGN(0x4);
-        KEEP (*crtbegin.o(.dtors))
-        KEEP (*(EXCLUDE_FILE (*crtend.o) .dtors))
-        KEEP (*(SORT(.dtors.*)))
-        KEEP (*crtend.o(.dtors))
-
-        /* End Of .text section */
-        _etext = .;
-        _sifastcode = .;
-    } >IROM
-
-
-    __exidx_start = .;
-    .ARM.exidx :
-    {
-        *(.ARM.exidx* .gnu.linkonce.armexidx.*)
-    } >IROM
-    __exidx_end = .;
-
-    /******************************************/
-    /* data section */
-    .data :
-    {
-        _sidata = LOADADDR (.data);
-        . = ALIGN(4);
-        _sdata = .;
-        Image$$RW_IRAM1$$Base = .;
-
-        *(.ARM.__AT_0x10000000)
-        *(vtable vtable.*)
-        *(.data .data.*)
-        *(.gnu.linkonce.d*)
-
-        . = ALIGN(4);
-        _edata = . ;
-    } >IRAM0 AT>IROM
-
-    /******************************************/
-    /* For no-init variables section */
-    .bss (NOLOAD) :
-    {
-        . = ALIGN(4);
-        _sbss = . ;
-
-        *(.bss .bss.*)
-        *(.gnu.linkonce.b*)
-        *(COMMON)
-
-        . = ALIGN(4);
-        _ebss = . ;
-        Image$$RW_IRAM1$$ZI$$Limit = . ;
-    } >IRAM0
-
-    /**************************************************/
-    /* fastcode - copied at startup & executed in RAM */
-
-    .fastcode :
-    {
-      _sifastcode = LOADADDR (.fastcode);
-      . = ALIGN (4);
-      _sfastcode = . ;
-
-      *(.glue_7t) *(.glue_7)
-      *(.fastcode)
-      
-      /* add other modules here ... */
-
-      . = ALIGN (4);
-      _efastcode = . ;
-    } >IRAM0 AT>IROM
-
-    /******************************************/
-    /* For stack section */
-    .stackarea (NOLOAD) :
-    {
-        . = ALIGN(8);
-        _sstack = .;
-
-        *(.stackarea .stackarea.*)
-
-        . = ALIGN(8);
-        _estack = .;
-
-        . = ALIGN(4);
-        _end = . ;
-        PROVIDE (end = .);
-    } > IRAM0
-    _stack = ORIGIN(IRAM0) + LENGTH(IRAM0);
-
-    /******************************************/
-    /* Code can explicitly ask for data to be 
-       placed in these higher RAM banks where
-       they will be left uninitialized. */
-    .AHBSRAM0 (NOLOAD):
-    {
-        Image$$RW_IRAM2$$Base = . ;
-        *(AHBSRAM0)
-        Image$$RW_IRAM2$$ZI$$Limit = .;
-    } > IRAM1
-
-    .AHBSRAM1 (NOLOAD):
-    {
-        Image$$RW_IRAM3$$Base = . ;
-        *(AHBSRAM1)
-        Image$$RW_IRAM3$$ZI$$Limit = .;
-    } > IRAM2
-
-
-    /******************************************/
-    /* Stabs debugging sections.  */
-    .stab          0 : { *(.stab) }
-    .stabstr       0 : { *(.stabstr) }
-    .stab.excl     0 : { *(.stab.excl) }
-    .stab.exclstr  0 : { *(.stab.exclstr) }
-    .stab.index    0 : { *(.stab.index) }
-    .stab.indexstr 0 : { *(.stab.indexstr) }
-    /* .comment       0 : { *(.comment) } */
-    /* DWARF debug sections.
-     Symbols in the DWARF debugging sections are relative to the beginning
-     of the section so we begin them at 0.  */
-    /* DWARF 1 */
-    .debug          0 : { *(.debug) }
-    .line           0 : { *(.line) }
-    /* GNU DWARF 1 extensions */
-    .debug_srcinfo  0 : { *(.debug_srcinfo) }
-    .debug_sfnames  0 : { *(.debug_sfnames) }
-    /* DWARF 1.1 and DWARF 2 */
-    .debug_aranges  0 : { *(.debug_aranges) }
-    .debug_pubnames 0 : { *(.debug_pubnames) }
-    /* DWARF 2 */
-    .debug_info     0 : { *(.debug_info .gnu.linkonce.wi.*) }
-    .debug_abbrev   0 : { *(.debug_abbrev) }
-    .debug_line     0 : { *(.debug_line) }
-    .debug_frame    0 : { *(.debug_frame) }
-    .debug_str      0 : { *(.debug_str) }
-    .debug_loc      0 : { *(.debug_loc) }
-    .debug_macinfo  0 : { *(.debug_macinfo) }
-    /* SGI/MIPS DWARF 2 extensions */
-    .debug_weaknames 0 : { *(.debug_weaknames) }
-    .debug_funcnames 0 : { *(.debug_funcnames) }
-    .debug_typenames 0 : { *(.debug_typenames) }
-    .debug_varnames  0 : { *(.debug_varnames) }
-}
+/*Copyright (C) 2011 by Sagar G V, Thejasvi M V
+
+Permission is hereby granted, free of charge, to any person obtaining a copy
+of this software and associated documentation files (the "Software"), to deal
+in the Software without restriction, including without limitation the rights
+to use, copy, modify, merge, publish, distribute, sublicense, and/or sell
+copies of the Software, and to permit persons to whom the Software is
+furnished to do so, subject to the following conditions:
+
+The above copyright notice and this permission notice shall be included in
+all copies or substantial portions of the Software.
+
+THE SOFTWARE IS PROVIDED "AS IS", WITHOUT WARRANTY OF ANY KIND, EXPRESS OR
+IMPLIED, INCLUDING BUT NOT LIMITED TO THE WARRANTIES OF MERCHANTABILITY,
+FITNESS FOR A PARTICULAR PURPOSE AND NONINFRINGEMENT. IN NO EVENT SHALL THE
+AUTHORS OR COPYRIGHT HOLDERS BE LIABLE FOR ANY CLAIM, DAMAGES OR OTHER
+LIABILITY, WHETHER IN AN ACTION OF CONTRACT, TORT OR OTHERWISE, ARISING FROM,
+OUT OF OR IN CONNECTION WITH THE SOFTWARE OR THE USE OR OTHER DEALINGS IN
+THE SOFTWARE.
+*/
+/* Updates: 
+    Arthur Wolf & Adam Green in 2011 - Updated to work with mbed.
+*/
+
+OUTPUT_FORMAT ("elf32-littlearm")
+ENTRY(Reset_Handler)
+SEARCH_DIR(.)
+
+MEMORY
+{
+    /* LPC1768 : 512k ROM + 64k SRAM */
+    /*------------------------------ */
+
+    /* On-chip ROM is a readable (r), executable region (x) */
+    /* On-chip SRAM is a readable (r), writable (w) and */
+    /* executable region (x) */
+
+    /* Main ROM region - 512k for LPC1768 */
+    /* IROM (rx) : ORIGIN = 0x00000000, LENGTH = 512k */
+    IROM (rx) : ORIGIN = 16K, LENGTH = (512k - 16K)
+
+    /* local static RAM - 32k for LPC1768 */
+    IRAM0 (rwx) : ORIGIN = 0x10000000, LENGTH = 32k
+
+    /* AHB SRAM - 16k + 16k for LPC1768 */
+    IRAM1 (rwx) : ORIGIN = 0x2007C000, LENGTH = 16k
+    IRAM2 (rwx) : ORIGIN = 0x20080000, LENGTH = 16k
+}
+
+/* SECTION command : Define mapping of input sections */
+/* into output sections. */
+
+SECTIONS
+{
+    /******************************************/
+    /* code section */
+
+    /* "normal" code */
+
+    .text :
+    {
+        KEEP(*(RESET))
+        *(.mbed_init)
+        *(i.SystemInit)
+        . = 0x000002FC;
+        KEEP(*(.crp))
+        . = 0x00000300;
+        *(.text .text.*)
+        *(.gnu.linkonce.t.*)
+        *(.glue_7)
+        *(.glue_7t)
+        *(.gcc_except_table)
+        *(.rodata .rodata*)
+        *(.gnu.linkonce.r.*)
+        . = ALIGN(4);
+        KEEP(*(.init))
+
+        . = ALIGN(4);
+        __preinit_array_start = .;
+        KEEP (*(.preinit_array))
+        __preinit_array_end = .;
+
+        . = ALIGN(4);
+        __init_array_start = .;
+        KEEP (*(SORT(.init_array.*)))
+        KEEP (*(.init_array))
+        __init_array_end = .;
+
+        . = ALIGN(0x4);
+        KEEP (*crtbegin.o(.ctors))
+        KEEP (*(EXCLUDE_FILE (*crtend.o) .ctors))
+        KEEP (*(SORT(.ctors.*)))
+        KEEP (*crtend.o(.ctors))
+
+        . = ALIGN(4);
+        KEEP(*(.fini))
+
+        . = ALIGN(4);
+        __fini_array_start = .;
+        KEEP (*(.fini_array))
+        KEEP (*(SORT(.fini_array.*)))
+        __fini_array_end = .;
+
+
+        . = ALIGN(0x4);
+        KEEP (*crtbegin.o(.dtors))
+        KEEP (*(EXCLUDE_FILE (*crtend.o) .dtors))
+        KEEP (*(SORT(.dtors.*)))
+        KEEP (*crtend.o(.dtors))
+
+        /* End Of .text section */
+        _etext = .;
+        _sifastcode = .;
+    } >IROM
+
+
+    __exidx_start = .;
+    .ARM.exidx :
+    {
+        *(.ARM.exidx* .gnu.linkonce.armexidx.*)
+    } >IROM
+    __exidx_end = .;
+
+    /******************************************/
+    /* data section */
+    .data :
+    {
+        _sidata = LOADADDR (.data);
+        . = ALIGN(4);
+        _sdata = .;
+        Image$$RW_IRAM1$$Base = .;
+
+        *(.ARM.__AT_0x10000000)
+        *(vtable vtable.*)
+        *(.data .data.*)
+        *(.gnu.linkonce.d*)
+
+        . = ALIGN(4);
+        _edata = . ;
+    } >IRAM0 AT>IROM
+
+    /******************************************/
+    /* For no-init variables section */
+    .bss (NOLOAD) :
+    {
+        . = ALIGN(4);
+        _sbss = . ;
+
+        *(.bss .bss.*)
+        *(.gnu.linkonce.b*)
+        *(COMMON)
+
+        . = ALIGN(4);
+        _ebss = . ;
+        Image$$RW_IRAM1$$ZI$$Limit = . ;
+    } >IRAM0
+
+    /**************************************************/
+    /* fastcode - copied at startup & executed in RAM */
+
+    .fastcode :
+    {
+      _sifastcode = LOADADDR (.fastcode);
+      . = ALIGN (4);
+      _sfastcode = . ;
+
+      *(.glue_7t) *(.glue_7)
+      *(.fastcode)
+      
+      /* add other modules here ... */
+
+      . = ALIGN (4);
+      _efastcode = . ;
+    } >IRAM0 AT>IROM
+
+    /******************************************/
+    /* For stack section */
+    .stackarea (NOLOAD) :
+    {
+        . = ALIGN(8);
+        _sstack = .;
+
+        *(.stackarea .stackarea.*)
+
+        . = ALIGN(8);
+        _estack = .;
+
+        . = ALIGN(4);
+        _end = . ;
+        PROVIDE (end = .);
+    } > IRAM0
+    _stack = ORIGIN(IRAM0) + LENGTH(IRAM0);
+
+    /******************************************/
+    /* Code can explicitly ask for data to be 
+       placed in these higher RAM banks where
+       they will be left uninitialized. */
+    .AHBSRAM0 (NOLOAD):
+    {
+        Image$$RW_IRAM2$$Base = . ;
+        *(AHBSRAM0)
+        Image$$RW_IRAM2$$ZI$$Limit = .;
+    } > IRAM1
+
+    .AHBSRAM1 (NOLOAD):
+    {
+        Image$$RW_IRAM3$$Base = . ;
+        *(AHBSRAM1)
+        Image$$RW_IRAM3$$ZI$$Limit = .;
+    } > IRAM2
+
+
+    /******************************************/
+    /* Stabs debugging sections.  */
+    .stab          0 : { *(.stab) }
+    .stabstr       0 : { *(.stabstr) }
+    .stab.excl     0 : { *(.stab.excl) }
+    .stab.exclstr  0 : { *(.stab.exclstr) }
+    .stab.index    0 : { *(.stab.index) }
+    .stab.indexstr 0 : { *(.stab.indexstr) }
+    /* .comment       0 : { *(.comment) } */
+    /* DWARF debug sections.
+     Symbols in the DWARF debugging sections are relative to the beginning
+     of the section so we begin them at 0.  */
+    /* DWARF 1 */
+    .debug          0 : { *(.debug) }
+    .line           0 : { *(.line) }
+    /* GNU DWARF 1 extensions */
+    .debug_srcinfo  0 : { *(.debug_srcinfo) }
+    .debug_sfnames  0 : { *(.debug_sfnames) }
+    /* DWARF 1.1 and DWARF 2 */
+    .debug_aranges  0 : { *(.debug_aranges) }
+    .debug_pubnames 0 : { *(.debug_pubnames) }
+    /* DWARF 2 */
+    .debug_info     0 : { *(.debug_info .gnu.linkonce.wi.*) }
+    .debug_abbrev   0 : { *(.debug_abbrev) }
+    .debug_line     0 : { *(.debug_line) }
+    .debug_frame    0 : { *(.debug_frame) }
+    .debug_str      0 : { *(.debug_str) }
+    .debug_loc      0 : { *(.debug_loc) }
+    .debug_macinfo  0 : { *(.debug_macinfo) }
+    /* SGI/MIPS DWARF 2 extensions */
+    .debug_weaknames 0 : { *(.debug_weaknames) }
+    .debug_funcnames 0 : { *(.debug_funcnames) }
+    .debug_typenames 0 : { *(.debug_typenames) }
+    .debug_varnames  0 : { *(.debug_varnames) }
+}